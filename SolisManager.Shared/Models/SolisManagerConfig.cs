--- conflicted
+++ resolved
@@ -25,11 +25,8 @@
 
     public bool IntelligentGoCharging { get; set; } = false;
     public int? IntelligentGoAmps { get; set; } = null;
-<<<<<<< HEAD
-=======
     // Decide whether the full 30-min slot will be used or not
     public bool IntelligentGoUseFullSlots { get; set; } = true;
->>>>>>> 1351d21c
     
     // Solcast Rules
     public bool SkipOvernightCharge { get; set; }
