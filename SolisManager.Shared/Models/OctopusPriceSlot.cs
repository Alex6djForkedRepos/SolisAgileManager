--- conflicted
+++ resolved
@@ -38,23 +38,3 @@
         return $"{valid_from:dd-MMM-yyyy HH:mm}-{valid_to:HH:mm}: {Action.Humanize()} (price: {value_inc_vat}p/kWh, Reason: {ActionReason})";
     }
 }
-<<<<<<< HEAD
-
-public class OctopusPriceSlotComparer : IEqualityComparer<OctopusPriceSlot>
-{
-    public bool Equals(OctopusPriceSlot? x, OctopusPriceSlot? y)
-    {
-        if (ReferenceEquals(x, y)) return true;
-        if (x is null) return false;
-        if (y is null) return false;
-        if (x.GetType() != y.GetType()) return false;
-        return x.valid_from.Equals(y.valid_from);
-    }
-
-    public int GetHashCode(OctopusPriceSlot obj)
-    {
-        return obj.valid_from.GetHashCode();
-    }
-}
-=======
->>>>>>> ac35c8d1
