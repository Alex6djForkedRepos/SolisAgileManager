<<<<<<< HEAD
=======
using System.Collections;
>>>>>>> ac35c8d1
using System.Reflection;
using Coravel.Invocable;
using Humanizer.DateTimeHumanizeStrategy;
using Octokit;
using SolisManager.APIWrappers;
using SolisManager.Shared;
using SolisManager.Shared.Models;

namespace SolisManager.Services;

public class InverterManager(
    SolisManagerConfig config,
    OctopusAPI octopusAPI,
    SolisAPI solisApi,
    SolcastAPI solcastApi,
    ILogger<InverterManager> logger) : IInverterService, IInverterRefreshService
{
    public SolisManagerState InverterState { get; } = new();

    private readonly Dictionary<DateTime, OctopusPriceSlot> manualOverrides = new();
    private readonly List<HistoryEntry> executionHistory = new();
    private const string executionHistoryFile = "SolisManagerExecutionHistory.csv";
    private NewVersionResponse? appVersion;

    private List<OctopusPriceSlot>? simulationData;

    private async Task EnrichSlotsFromSolcast(IEnumerable<OctopusPriceSlot> slots)
    {
        var forecast = await solcastApi.GetSolcastForecast();
        var lookup = forecast.ToDictionary(x => x.period_end);
        InverterState.SolcastTimeStamp = null;

        foreach (var slot in slots)
        {
            if (lookup.TryGetValue(slot.valid_to, out var solcastEstimate))
            {
                // Estimate is in kW. Since slots are 30 mins, divide by 2 to get kWh.
                slot.pv_est_kwh = (solcastEstimate.pv_estimate / 2.0M);
                InverterState.SolcastTimeStamp = DateTime.UtcNow;
            }
            else
            {
                // No data
                slot.pv_est_kwh = null;
            }
        }
    }

    private async Task AddToExecutionHistory(OctopusPriceSlot slot)
    {
        try
        {
            var historyFilePath = Path.Combine(Program.ConfigFolder, executionHistoryFile);

            var newEntry = new HistoryEntry(slot, InverterState.BatterySOC);
            var lastEntry = executionHistory.LastOrDefault();

            if (lastEntry == null || lastEntry.Start != newEntry.Start)
            {
                // Add the item
                executionHistory.Add(newEntry);

                // And write
                await File.WriteAllLinesAsync(historyFilePath, executionHistory.Select(x => x.GetAsCSV()));
            }
        }
        catch (Exception ex)
        {
            logger.LogError(ex, "Failed to add entry to execution history");
        }
    }

    private async Task LoadExecutionHistory()
    {
        try
        {
            var historyFilePath = Path.Combine(Program.ConfigFolder, executionHistoryFile);

            if (!executionHistory.Any() && File.Exists(historyFilePath))
            {
                var lines = await File.ReadAllLinesAsync(historyFilePath);
                logger.LogInformation("Loaded {C} entries from execution history file {F}", lines.Length,
                    executionHistoryFile);

                // Limit to 1440 items. At 48 slots per day, that gives us 30 days of history. 
                var entries = lines.TakeLast(1440)
                    .Select(x => HistoryEntry.TryParse(x))
                    .Where(x => x != null)
                    .Select(x => x!)
                    .ToList();

                executionHistory.AddRange(entries);
            }
        }
        catch (Exception ex)
        {
            logger.LogError(ex, "Failed to load execution history");
        }
    }

    private async Task RefreshData()
    {
        // Don't even attempt this if there's no config
        if (!config.IsValid())
            return;

        IEnumerable<OctopusPriceSlot> slots;

        if (config.Simulate && simulationData != null)
        {
            slots = simulationData;
        }
        else
        {
            logger.LogTrace("Refreshing data...");

            var octRatesTask = octopusAPI.GetOctopusRates();

            await Task.WhenAll(RefreshBatteryState(), octRatesTask, LoadExecutionHistory());

            // Stamp the last time we did an update
            InverterState.TimeStamp = DateTime.UtcNow;

            // Now, process the octopus rates
            slots = (await octRatesTask).OrderBy(x => x.valid_from).ToList();

            if (config.Simulate)
                simulationData = slots.ToList();
        }

        var processedSlots = EvaluateSlotActions(slots.ToArray());
<<<<<<< HEAD

        // Update the state
        InverterState.Prices = processedSlots;

        await ExecuteSlotChanges(processedSlots);

=======

        // Update the state
        InverterState.Prices = processedSlots;

        await ExecuteSlotChanges(processedSlots);

>>>>>>> ac35c8d1
        CleanupOldOverrides();
    }

    private async Task ExecuteSlotChanges(IEnumerable<OctopusPriceSlot> slots)
    {
        var firstSlot = slots.FirstOrDefault();
        if (firstSlot != null)
        {
            if (!config.Simulate)
                await AddToExecutionHistory(firstSlot);

            var matchedSlots = slots.TakeWhile(x => x.Action == firstSlot.Action).ToList();

            if (matchedSlots.Any())
            {
                logger.LogDebug("Found {N} slots with matching action to conflate", matchedSlots.Count);

                // The timespan is from the start of the first slot, to the end of the last slot.
                var start = matchedSlots.First().valid_from;
                var end = matchedSlots.Last().valid_to;

                if (firstSlot.Action == SlotAction.Charge)
                {
                    await solisApi.SetCharge(start, end, null, null, config.Simulate);
                }
                else if (firstSlot.Action == SlotAction.Discharge)
                {
                    await solisApi.SetCharge(null, null, start, end, config.Simulate);
                }
                else
                {
                    // Clear the charge
                    await solisApi.SetCharge(null, null, null, null, config.Simulate);
                }
            }
        }
    }

    private T[] GetPreviousNItems<T>(T[] source, int count, Func<T, bool> predicate)
    {
        var rootItem = Array.FindIndex(source, x => predicate(x));

        // If it's not found, or it's the first item, we can't find items before it.
        if (rootItem <= 0)
            return [];

        int lastItemIndex = rootItem - 1;
        int firstItemIndex = Math.Max(lastItemIndex - count, 0);
        return source[firstItemIndex .. lastItemIndex];
    }

    private List<OctopusPriceSlot> EvaluateSlotActions(OctopusPriceSlot[]? slots)
    {
        if (slots == null)
            return [];

        logger.LogTrace("Evaluating slot actions...");

        try
        {
            OctopusPriceSlot[]? cheapestSlots = null;
            OctopusPriceSlot[]? priciestSlots = null;

            // First, find the cheapest period for charging the battery. This is the set of contiguous
            // slots, long enough when combined that they can charge the battery from empty to full, and
            // that has the cheapest average price for that period. This will typically be around 1am in 
            // the morning, but can shift around a bit. 
            for (var i = 0; i <= slots.Length - config.SlotsForFullBatteryCharge; i++)
            {
                var chargePeriod = slots[i .. (i + config.SlotsForFullBatteryCharge)];
                var chargePeriodTotal = chargePeriod.Sum(x => x.value_inc_vat);

                if (cheapestSlots == null || chargePeriodTotal < cheapestSlots.Sum(x => x.value_inc_vat))
                    cheapestSlots = chargePeriod;
            }

            // Similar calculation for the peak period.
            int peakPeriodLength = 7; // Peak period is usually 4pm - 7:30pm, so 7 slots.
            for (var i = 0; i <= slots.Length - peakPeriodLength; i++)
            {
                var peakPeriod = slots[i .. (i + peakPeriodLength)];
                var peakPeriodTotal = peakPeriod.Sum(x => x.value_inc_vat);

                if (priciestSlots == null || peakPeriodTotal > priciestSlots.Sum(x => x.value_inc_vat))
                    priciestSlots = peakPeriod;
            }

            // First, mark the priciest slots as 'peak'. That way we'll avoid them at all cost.
            if (priciestSlots != null)
            {
                foreach (var slot in priciestSlots)
                {
                    slot.PriceType = PriceType.MostExpensive;
                    slot.ActionReason = "Peak price slot - avoid charging";
                }
            }

            if (cheapestSlots != null)
            {
                // Now mark the cheapest slots - unless they happen to coincide with the most expensive
                // which can happen in scenarios where there's only 5-10 slots before the new tariff 
                // data comes in. This is really a display issue, as by the time we get to these slots
                // we'll have more data and a better cheaper slot will have been found
                foreach (var slot in cheapestSlots.Where(x => x.PriceType != PriceType.MostExpensive))
                {
                    slot.PriceType = PriceType.Cheapest;
                    slot.Action = SlotAction.Charge;
                    slot.ActionReason = "This is the cheapest set of slots, to fully charge the battery";
                }
            }

            // Now, we've calculated the cheapest and most expensive slots. From the remaining slots, calculate
            // the average rate across them. We then use that average rate to determine if any other slots across
            // the day are a bit cheaper. So look for anything that's 90% of the average, or below, and mark it
            // as BelowAverage. For those slots, if the battery is low, we'll take the opportunity to charge as 
            // they're a bit cheaper-than-average.
            var averagePriceSlots = slots.Where(x => x.PriceType == PriceType.Average).ToList();

            if (averagePriceSlots.Any())
            {
                var averagePrice = decimal.Round(averagePriceSlots.Average(x => x.value_inc_vat), 2);
                decimal cheapThreshold = averagePrice * (decimal)0.9;

                foreach (var slot in slots.Where(x =>
                             x.PriceType == PriceType.Average && x.value_inc_vat < cheapThreshold))
                {
                    slot.PriceType = PriceType.BelowAverage;
                    slot.Action = SlotAction.ChargeIfLowBattery;
                    slot.ActionReason =
                        $"Price is at least 10% below the average price of {averagePrice}p/kWh, so flagging as potential top-up";
                }
            }

            if (cheapestSlots != null)
            {
                // If we have a set of cheapest slots, then the price will usually start to 
                // drop a few slots before it's actually cheapest; these will likely be 
                // slots that are BelowAverage pricing in the run-up to the cheapest period.
                // However, we don't want to charge then, because otherwise by the time we
                // get to the cheapest period, the battery will be full. So back up n slots
                // and even if they're BelowAverage, remove their charging instruction.
                var firstCheapest = cheapestSlots.First();

                bool beforeCheapest = false;
                int dipSlots = config.SlotsForFullBatteryCharge;
                
                foreach (var slot in slots.Reverse())
                {
                    if (slot.Id == firstCheapest.Id)
                    {
                        beforeCheapest = true;
                        continue;
                    }

                    if (beforeCheapest && slot.PriceType == PriceType.BelowAverage)
                    {
                        slot.PriceType = PriceType.Dropping;
                        slot.Action = SlotAction.DoNothing;
                        slot.ActionReason = "Price is falling in the run-up to the cheapest period, so don't charge";
                        dipSlots--;
                        if (dipSlots == 0)
                            break;
                    }
                }
            }

            if (priciestSlots != null)
            {
                // If we have a set of priciest slots, we want to charge before them. Now, it doesn't 
                // matter if the charging slots aren't all contiguous - so we can have a bit of 
                // flexibility. We also only need to charge the battery enough to get us to the 
                // PeakPeriodBatteryUse percentage (e.g., 50%). 
                // So, find 
                int chargeSlotsNeeeded = (int)Math.Round(config.SlotsForFullBatteryCharge * config.PeakPeriodBatteryUse, MidpointRounding.ToPositiveInfinity);

                var chargeSlotChoices = GetPreviousNItems(slots, chargeSlotsNeeeded + 2, x => x.valid_from == priciestSlots.First().valid_from);

                if (chargeSlotChoices.Any())
                {
<<<<<<< HEAD
                    var slotTocheck = slots[prePeakSlot];
                    // TODO: Make this less of an arbitrary threshold - https://github.com/Webreaper/SolisAgileManager/issues/7
                    if (slotTocheck.value_inc_vat > 50)
                    {
                        // It's a bit pricey. See if we're allowed to look 
                        // back a bit further for charging slots.
                        if (extraStepsBack == 0)
                        {
                            // Nope, so just bite the bullet and charge
                            slotTocheck.Action = SlotAction.Charge;
                            slotTocheck.ActionReason =
                                "Cheaper slot to ensure battery is charged before the peak period (earlier slot was cheaper)";
                            chargeSlotsNeeeded--;
                            if (chargeSlotsNeeeded == 0)
                                break;
                        }
                        else
                            extraStepsBack--;
                    }
                    else
=======
                    // Get the pre-peak slot choices, sorted by price
                    var prePeakSlots = chargeSlotChoices.OrderBy(x => x.value_inc_vat)
                        .Take(chargeSlotsNeeeded)
                        .ToList();

                    foreach (var prePeakSlot in prePeakSlots)
>>>>>>> ac35c8d1
                    {
                        // It's expensive, but not terrible. Suck it up and charge
                        prePeakSlot.Action = SlotAction.Charge;
                        prePeakSlot.ActionReason = $"Cheaper slot to ensure battery is charged to {config.PeakPeriodBatteryUse:P0} before the peak period";
                    }
<<<<<<< HEAD

                    prePeakSlot--;
=======
>>>>>>> ac35c8d1
                }
            }

            // If there are any slots below our "Blimey it's cheap" threshold, elect to charge them anyway.
            foreach (var slot in slots.Where(s => s.value_inc_vat < config.AlwaysChargeBelowPrice))
            {
                slot.PriceType = PriceType.BelowThreshold;
                slot.Action = SlotAction.Charge;
                slot.ActionReason =
                    $"Price is below the threshold of {config.AlwaysChargeBelowPrice}p/kWh, so always charge";
            }

            // For any slots that are set to "charge if low battery", update them to 'charge' if the 
            // battery SOC is, indeed, low. Only do this for enough slots to fully charge the battery.
            if (InverterState.BatterySOC < config.LowBatteryPercentage)
            {
                foreach (var slot in slots.Where(x => x.Action == SlotAction.ChargeIfLowBattery)
                             .Take(config.SlotsForFullBatteryCharge))
                {
                    slot.Action = SlotAction.Charge;
                    slot.ActionReason =
                        $"Upcoming slot is set to charge if low battery; battery is currently at {InverterState.BatterySOC}%";
                }
            }

            foreach (var slot in slots)
            {
                if (manualOverrides.TryGetValue(slot.valid_from, out var manualOverride))
                {
                    slot.Action = manualOverride.Action;
                    slot.ActionReason = "Manual override applied.";
                    slot.IsManualOverride = true;
                }
                else
                    slot.IsManualOverride = false;
            }
        }
        catch (Exception ex)
        {
            logger.LogError(ex, "Unexpected exception during slot action evaluation:");
        }

        return slots.ToList();
    }


    public Task RefreshInverterState()
    {
        // Nothing to do on the server side, the refresh is triggered by the scheduler
        return Task.CompletedTask;
    }

    public async Task RefreshBatteryState()
    {
        if (!config.IsValid())
            return;

        // Get the battery charge state from the inverter
        var solisState = await solisApi.InverterState();

        if (solisState != null)
        {
            InverterState.BatterySOC = solisState.data.batteryList
                .Select(x => x.batteryCapacitySoc)
                .FirstOrDefault();
            InverterState.BatteryTimeStamp = DateTime.UtcNow;
            InverterState.CurrentPVkW = solisState.data.pac;
            InverterState.TodayPVkWh = solisState.data.eToday;
            InverterState.StationId = solisState.data.stationId;
            InverterState.HouseLoadkW = solisState.data.pac - solisState.data.psum - solisState.data.batteryPower;

            logger.LogInformation("Refreshed battery state: SOC = {S}%, Current PV = {PV}kW, House Load = {L}kW",
                InverterState.BatterySOC, InverterState.CurrentPVkW, InverterState.HouseLoadkW);
        }
    }

    public async Task RefreshSolcastData()
    {
        if (!config.SolcastValid())
            return;

        await EnrichSlotsFromSolcast(InverterState.Prices);
    }

    public async Task RefreshAgileRates()
    {
        await RefreshData();
    }

    public Task<List<HistoryEntry>> GetHistory()
    {
        return Task.FromResult(executionHistory);
    }

    public Task<SolisManagerConfig> GetConfig()
    {
        return Task.FromResult(config);
    }

    public async Task SaveConfig(SolisManagerConfig newConfig)
    {
        logger.LogInformation("Saving config to server...");

        newConfig.CopyPropertiesTo(config);
        await config.SaveToFile(Program.ConfigFolder);
        await RefreshData();
    }

    public async Task CancelSlotAction(OctopusPriceSlot slot)
    {
        var overrides = CreateOverrides(slot.valid_from, SlotAction.DoNothing, 1);
        logger.LogInformation("Clearing slot action for {S}-{E}...", slot.valid_from, slot.valid_to);
        await SetManualOverrides(overrides);
    }

    private int NearestHalfHour(int minute) => minute - (minute % 30);

    private List<OctopusPriceSlot> CreateOverrides(DateTime start, SlotAction action, int slotCount)
    {
        var overrides = Enumerable.Range(0, slotCount)
            .Select(x => new OctopusPriceSlot())
            .ToList();

        var currentSlot =
            new DateTime(start.Year, start.Month, start.Day, start.Hour, NearestHalfHour(start.Minute), 0);
        foreach (var slot in overrides)
        {
            slot.valid_from = currentSlot;
            currentSlot = currentSlot.AddMinutes(30);
            slot.valid_to = currentSlot;
            slot.Action = action;
        }

        return overrides;
    }

    public async Task TestCharge()
    {
        logger.LogInformation("Starting test charge for 5 minutes");
        var start = DateTime.UtcNow;
        var end = start.AddMinutes(5);
        await solisApi.SetCharge(start, end, null, null, false);
    }

    public async Task ChargeBattery()
    {
        // Work out the percentage charge, and then calculate how many slots it'll take to achieve that
        double percentageToCharge = (100 - InverterState.BatterySOC) / 100.0;
        var slotsRequired = (int)Math.Round(config.SlotsForFullBatteryCharge * percentageToCharge,
            MidpointRounding.ToPositiveInfinity);

        var overrides = CreateOverrides(DateTime.UtcNow, SlotAction.Charge, slotsRequired);
        await SetManualOverrides(overrides);
    }

    public async Task DischargeBattery()
    {
        var overrides = CreateOverrides(DateTime.UtcNow, SlotAction.Discharge, CalculateDischargeSlots());
        await SetManualOverrides(overrides);
    }

    private int CalculateDischargeSlots()
    {
        double slotsRequired = config.SlotsForFullBatteryCharge * (InverterState.BatterySOC / 100.0);
        return (int)Math.Round(slotsRequired, MidpointRounding.ToPositiveInfinity);
    }

    public async Task DumpAndChargeBattery()
    {
        var discharge = CreateOverrides(DateTime.UtcNow, SlotAction.Discharge, CalculateDischargeSlots());
        var charge = CreateOverrides(discharge.Last().valid_to, SlotAction.Charge, config.SlotsForFullBatteryCharge);
        await SetManualOverrides(discharge.Concat(charge).ToList());
    }

    private async Task SetManualOverrides(List<OctopusPriceSlot> overrides)
    {
        foreach (var overRide in overrides)
        {
            manualOverrides[overRide.valid_from] = overRide;
            logger.LogInformation("Added override: {S}", overRide);
        }

        await RefreshData();
    }

    private void CleanupOldOverrides()
    {
        var lookup = InverterState.Prices.ToDictionary(x => x.valid_from);

        foreach (var overRide in manualOverrides)
            if (!lookup.ContainsKey(overRide.Value.valid_from))
                manualOverrides.Remove(overRide.Value.valid_from);

    }

    public async Task ClearOverrides()
    {
        manualOverrides.Clear();
        await RefreshData();
    }

    public async Task AdvanceSimulation()
    {
        if (config.Simulate && simulationData is { Count: > 0 })
        {
            simulationData.RemoveAt(0);
            await RefreshData();
        }
    }

    public async Task ResetSimulation()
    {
        if (config.Simulate && simulationData is { Count: 0 })
        {
            simulationData = null;
            await RefreshData();
        }
    }

    public Task<NewVersionResponse?> GetVersionInfo()
    {
        return Task.FromResult(appVersion);
    }

    public async Task CheckForNewVersion()
    {
        if (appVersion == null)
        {
            var newVersionState = new NewVersionResponse
            {
                CurrentVersion = Assembly.GetExecutingAssembly().GetName().Version
            };

            try
            {
                var client = new GitHubClient(new ProductHeaderValue("SolisAgileManager"));

                var newRelease = await client.Repository.Release.GetLatest("webreaper", "SolisAgileManager");
                if (newRelease != null && Version.TryParse(newRelease.TagName, out var newVersion))
                {
                    newVersionState.NewVersion = newVersion;
                    newVersionState.NewReleaseName = newRelease.Name;
                    newVersionState.ReleaseUrl = newRelease.HtmlUrl;

                    appVersion = newVersionState;

                    logger.LogInformation($"A new version of Damselfly is available: ({newRelease.Name})");
                }
            }
            catch (Exception ex)
            {
                logger.LogWarning("Unable to check GitHub for latest version: {ex}", ex);
            }
        }
    }
}<|MERGE_RESOLUTION|>--- conflicted
+++ resolved
@@ -1,7 +1,4 @@
-<<<<<<< HEAD
-=======
 using System.Collections;
->>>>>>> ac35c8d1
 using System.Reflection;
 using Coravel.Invocable;
 using Humanizer.DateTimeHumanizeStrategy;
@@ -133,21 +130,12 @@
         }
 
         var processedSlots = EvaluateSlotActions(slots.ToArray());
-<<<<<<< HEAD
 
         // Update the state
         InverterState.Prices = processedSlots;
 
         await ExecuteSlotChanges(processedSlots);
 
-=======
-
-        // Update the state
-        InverterState.Prices = processedSlots;
-
-        await ExecuteSlotChanges(processedSlots);
-
->>>>>>> ac35c8d1
         CleanupOldOverrides();
     }
 
@@ -327,45 +315,17 @@
 
                 if (chargeSlotChoices.Any())
                 {
-<<<<<<< HEAD
-                    var slotTocheck = slots[prePeakSlot];
-                    // TODO: Make this less of an arbitrary threshold - https://github.com/Webreaper/SolisAgileManager/issues/7
-                    if (slotTocheck.value_inc_vat > 50)
-                    {
-                        // It's a bit pricey. See if we're allowed to look 
-                        // back a bit further for charging slots.
-                        if (extraStepsBack == 0)
-                        {
-                            // Nope, so just bite the bullet and charge
-                            slotTocheck.Action = SlotAction.Charge;
-                            slotTocheck.ActionReason =
-                                "Cheaper slot to ensure battery is charged before the peak period (earlier slot was cheaper)";
-                            chargeSlotsNeeeded--;
-                            if (chargeSlotsNeeeded == 0)
-                                break;
-                        }
-                        else
-                            extraStepsBack--;
-                    }
-                    else
-=======
                     // Get the pre-peak slot choices, sorted by price
                     var prePeakSlots = chargeSlotChoices.OrderBy(x => x.value_inc_vat)
                         .Take(chargeSlotsNeeeded)
                         .ToList();
 
                     foreach (var prePeakSlot in prePeakSlots)
->>>>>>> ac35c8d1
                     {
                         // It's expensive, but not terrible. Suck it up and charge
                         prePeakSlot.Action = SlotAction.Charge;
                         prePeakSlot.ActionReason = $"Cheaper slot to ensure battery is charged to {config.PeakPeriodBatteryUse:P0} before the peak period";
                     }
-<<<<<<< HEAD
-
-                    prePeakSlot--;
-=======
->>>>>>> ac35c8d1
                 }
             }
 
