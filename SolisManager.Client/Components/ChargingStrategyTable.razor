@using System.Globalization
@inject IInverterService inverterService
@inject IDialogService dialogService

<PageTitle>Solis Manager</PageTitle>

<div class="title-bar">
    <div class="title-and-simulation">
        <h3>Prices &amp; Charging Plan</h3>
<<<<<<< HEAD
=======
        <MudIcon Icon="@Icons.Material.Filled.BarChart" Size="Size.Large" @onclick=ShowChart Style="cursor:pointer;"/>
>>>>>>> ac35c8d1
        @if (isSimulateMode)
        {
            <div class="simulate-indicator" title="Simulation mode enabled - no changes will be applied to the inverter">
                Simulation Mode
                @if (inverterService.InverterState.Prices.Any())
                {
                    <MudIcon @onclick="@AdvanceSimulation" Style="cursor:pointer;" Icon="@Icons.Material.Filled.SkipNext"
                             Variant="UIConstants.MudVariant" Size="Size.Small">
                        Advance
                    </MudIcon>
                }
                else
                {
                    <MudIcon @onclick="@ResetSimulation" Style="cursor:pointer;" Icon="@Icons.Material.Filled.Refresh"
                             Variant="UIConstants.MudVariant" Size="Size.Small">
                        Reset
                    </MudIcon>
                }
            </div>
        }
    </div>   
    <div class="extra-info">
        @if (manualOverridesExist)
        {
            <div title="Clear any manual overrides that are currently in effect">
                <MudButton OnClick="@ClearOverrides" StartIcon="@Icons.Material.Filled.Cancel"
                           Variant="UIConstants.MudVariant" Size="Size.Small">
                    Clear Overrides
                </MudButton>
            </div>
        }

        <ValueChip Icon="@Icons.Material.Filled.House" Value="@(Math.Round(inverterService.InverterState.HouseLoadkW, 2))"
                   Description="Current load being consumed by the house" Units="kW"/>
        <ValueChip Icon="@Icons.Material.Filled.SolarPower" Value="@(Math.Round(inverterService.InverterState.CurrentPVkW, 2))"
                   Description="Current Solar PV generation" Units="kW"/>
        <ValueChip Icon="@Icons.Material.Filled.WbSunny" Value="@(Math.Round(inverterService.InverterState.TodayPVkWh, 2))"
                   Description="Total Solar PV Generation today" Units="kWh"/>
        <Battery ChargePercentage="@inverterService.InverterState.BatterySOC"/>
    </div>
</div>

<table class="table">
    <colgroup>
        <col style="width:100px;"/>
        <col style="width:150px;"/>
        <col style="width:150px;"/>
        <col style="width:150px;"/>
        <col style="width:250px;"/>
        @if (hasSolcastData)
        {
            <col style="width:100px;"/>
        }
        <col/>
    </colgroup>
    <thead>
    <tr>
        <th>Period</th>
        <th>Price (p/kWh)</th>
        <th>Slot Type</th>
        <th>Plan</th>
        <th>Actions</th>
        @if (hasSolcastData)
        {
            <th>PV Forecast (kWh)</th>
        }
    </tr>
    </thead>
    <tbody>
    @(lastDate = null)
    @foreach (var slot in inverterService.InverterState.Prices)
    {
        @DateHeader(slot)
        <tr>
            <td>
                @slot.valid_from.ToString("HH:mm")
                <div class="valid-to">- @slot.valid_to.ToString("HH:mm")</div>
            </td>
            <td style="text-align: center;">@Math.Round(slot.value_inc_vat, 2)</td>
            <td><PriceType Type="@slot.PriceType"/></td>
            <td><SlotPlan Slot="@slot"/></td>
            <td><SlotActions Slot="@slot" OnCancelSlotAction="CancelSlotAction"/></td>
            @if (hasSolcastData)
            {
                <td>@ForecastEstimate(slot)</td>
            }
        </tr>
    }
    </tbody>
</table>
    <p>Last update: @inverterService.InverterState.TimeStamp, last battery update: @inverterService.InverterState.BatteryTimeStamp, last Solcast update: @(SolcastUpdate)</p>

@code {
    private readonly PeriodicTimer timer = new(TimeSpan.FromMinutes(1));
    private string ForecastEstimate(OctopusPriceSlot s) => s.pv_est_kwh != null ? Math.Round(s.pv_est_kwh.Value, 2).ToString(CultureInfo.InvariantCulture) : string.Empty;
    private string SolcastUpdate => inverterService.InverterState?.SolcastTimeStamp?.ToString() ?? "never";
    private bool hasSolcastData = false;
    private bool isSimulateMode = false;
    private bool manualOverridesExist = false;
    private DateOnly? lastDate = null;
    private bool showGraph;

    private RenderFragment? DateHeader(OctopusPriceSlot slot)
    {
        var date = DateOnly.FromDateTime(slot.valid_from.Date);
        
        @if (lastDate == null || lastDate.Value != date)
        {
            lastDate = date;
            return @<tr>
                       <td colspan="5" class="date-row">
                           <MudIcon Icon="@Icons.Material.Filled.CalendarMonth" Size="Size.Small" />
                           @slot.valid_from.ToString("dd-MMM-yyyy")
                       </td>
            </tr>;
        }

        return null;
    }

    private async Task ShowChart()
    {
        var options = new DialogOptions { CloseOnEscapeKey = true, 
            MaxWidth = MaxWidth.Medium, FullWidth = true, NoHeader = true
        };

        await dialogService.ShowAsync<ChartDialog>("Strategy Chart", options);
    }
    
    private async Task CancelSlotAction(OctopusPriceSlot slot)
    {
        await inverterService.CancelSlotAction(slot);
        await RefreshData();
    }

    private async Task RefreshData()
    {
        // Get the latest data
        await inverterService.RefreshInverterState();
        lastDate = null;
        hasSolcastData = inverterService.InverterState.Prices.Any(x => x.pv_est_kwh != null);
        manualOverridesExist = inverterService.InverterState.Prices.Any(x => x.IsManualOverride);

        StateHasChanged();
    }

    private async Task ClearOverrides()
    {
        await inverterService.ClearOverrides();
        await RefreshData();
    }

    private async Task AdvanceSimulation()
    {
        await inverterService.AdvanceSimulation();
        await RefreshData();
    }

    private async Task ResetSimulation()
    {
        await inverterService.ResetSimulation();
        await RefreshData();
    }

    private async Task RunTimer()
    {
        while (await timer.WaitForNextTickAsync())
            await RefreshData();
    }

    protected override async Task OnInitializedAsync()
    {
        var config = await inverterService.GetConfig();
        isSimulateMode = config.Simulate;

        await RefreshData();
        _ = RunTimer();

        await base.OnInitializedAsync();
    }
}<|MERGE_RESOLUTION|>--- conflicted
+++ resolved
@@ -7,10 +7,7 @@
 <div class="title-bar">
     <div class="title-and-simulation">
         <h3>Prices &amp; Charging Plan</h3>
-<<<<<<< HEAD
-=======
         <MudIcon Icon="@Icons.Material.Filled.BarChart" Size="Size.Large" @onclick=ShowChart Style="cursor:pointer;"/>
->>>>>>> ac35c8d1
         @if (isSimulateMode)
         {
             <div class="simulate-indicator" title="Simulation mode enabled - no changes will be applied to the inverter">
