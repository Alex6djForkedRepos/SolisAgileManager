--- conflicted
+++ resolved
@@ -183,11 +183,8 @@
 available, and will cancel the house charge if it ends (because, for example, the EV reaches 100% charge,
 or you unplug your EV from the charger).
 
-<<<<<<< HEAD
-=======
 ![IOGSlots](https://github.com/user-attachments/assets/41a3b945-a6e5-4598-a420-a818a8bebf78)
 
->>>>>>> d58692e3
 ### Avoiding Time Drift
 
 The application has a setting that will, every day at 2am, update the inverter time to match internet time.
